"""Evaluation metrics for TeamVLA trajectories."""

from __future__ import annotations

from collections.abc import Iterable, Mapping, Sequence
from dataclasses import dataclass
<<<<<<< HEAD
from typing import Any, cast
=======
>>>>>>> 3e4da6d6


@dataclass(slots=True)
class TrajectoryStats:
    """Summary statistics computed from rollout trajectories."""

    success_rate: float
    success_at_T: float
    average_time_to_success: float | None
    coordination: float
    collision: float


def success_at_T(trajs: Sequence[Mapping[str, object]], horizon: int) -> float:
    """Compute the fraction of episodes that succeeded within ``horizon`` steps."""

    if not trajs:
        return 0.0
    successes = sum(
        1 for traj in trajs if bool(traj.get("success")) and int(traj.get("steps", 0)) <= horizon
    )
    return successes / len(trajs)


def time_to_success(traj: Mapping[str, object]) -> float | None:
    """Return the first timestep at which success occurred, if any."""

    step = traj.get("step_success")
    return float(step) if step is not None else None


def coordination_score(traj: Mapping[str, object], epsilon: float = 0.0) -> float:
    """Compute the fraction of steps satisfying a coordination threshold."""

    contacts_obj = traj.get("coordination")
    if contacts_obj is None:
        return 0.0
    if not isinstance(contacts_obj, Sequence):
        return 0.0
    contacts = cast(Sequence[Any], contacts_obj)
    satisfying = sum(1 for value in contacts if float(value) >= 1.0 - epsilon)
    return satisfying / len(contacts) if contacts else 0.0


def collision_cost(traj: Mapping[str, object]) -> float:
    """Return average collision magnitude for a trajectory."""

    penalties_obj = traj.get("collisions")
    if penalties_obj is None:
        return 0.0
    if not isinstance(penalties_obj, Sequence):
        return 0.0
    penalties = cast(Sequence[Any], penalties_obj)
    if not penalties:
        return 0.0
    return float(sum(abs(float(value)) for value in penalties) / len(penalties))


def aggregate_results(
    trajs: Iterable[Mapping[str, object]], horizon: int | None = None
) -> TrajectoryStats:
    """Aggregate per-episode metrics into averaged statistics."""

    trajs = list(trajs)
    if not trajs:
        return TrajectoryStats(0.0, 0.0, None, 0.0, 0.0)

    successes = [bool(traj.get("success")) for traj in trajs]
    success_rate = sum(successes) / len(trajs)

    horizon_value = (
        horizon if horizon is not None else max(int(traj.get("steps", 0)) for traj in trajs)
    )
    sat = success_at_T(trajs, horizon=horizon_value)

    times = [time_to_success(traj) for traj in trajs]
    successful_times = [time for time in times if time is not None]
    avg_time = sum(successful_times) / len(successful_times) if successful_times else None

    coordination = sum(coordination_score(traj, epsilon=0.05) for traj in trajs) / len(trajs)
    collision = sum(collision_cost(traj) for traj in trajs) / len(trajs)

    return TrajectoryStats(
        success_rate=success_rate,
        success_at_T=sat,
        average_time_to_success=avg_time,
        coordination=coordination,
        collision=collision,
    )<|MERGE_RESOLUTION|>--- conflicted
+++ resolved
@@ -4,10 +4,6 @@
 
 from collections.abc import Iterable, Mapping, Sequence
 from dataclasses import dataclass
-<<<<<<< HEAD
-from typing import Any, cast
-=======
->>>>>>> 3e4da6d6
 
 
 @dataclass(slots=True)
