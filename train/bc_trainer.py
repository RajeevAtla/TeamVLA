--- conflicted
+++ resolved
@@ -7,11 +7,8 @@
 from collections.abc import Mapping
 from dataclasses import dataclass
 from pathlib import Path
-<<<<<<< HEAD
 from typing import TYPE_CHECKING, Any, cast
-=======
 from typing import Any
->>>>>>> 3e4da6d6
 
 import numpy as np
 import yaml
