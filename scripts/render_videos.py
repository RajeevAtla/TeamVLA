"""Script to convert recorded episodes into MP4 videos."""

import argparse
<<<<<<< HEAD
import importlib
from collections.abc import Mapping
from pathlib import Path
from typing import Any, cast
=======
from collections.abc import Mapping
from pathlib import Path
>>>>>>> 3e4da6d6

import numpy as np

_imageio_module: Any | None
try:  # pragma: no cover - optional dependency
    _imageio_module = importlib.import_module("imageio.v2")
except ImportError:  # pragma: no cover
    _imageio_module = None

imageio = cast(Any, _imageio_module)


def parse_args(argv: list[str] | None = None) -> argparse.Namespace:
    parser = argparse.ArgumentParser(description="Render TeamVLA episodes to video.")
    parser.add_argument("--episodes", type=Path, default=Path("data/episodes"))
    parser.add_argument("--out", type=Path, default=Path("videos"))
    parser.add_argument("--fps", type=int, default=20)
    parser.add_argument("--agent", choices=["a", "b", "both"], default="both")
    return parser.parse_args(argv)


def render_episode(ep_path: Path, out_path: Path, *, fps: int = 20, agent: str = "both") -> None:
    """Render a single episode to an MP4 (or numpy fallback)."""

    with np.load(ep_path, allow_pickle=True) as data:
        steps = data["steps"].tolist()
    frames = [_compose_frame(step, agent=agent) for step in steps]
    out_path.parent.mkdir(parents=True, exist_ok=True)
    if imageio is not None:
        imageio.mimsave(out_path.with_suffix(".mp4"), frames, fps=fps)
    else:
        np.save(out_path.with_suffix(".npy"), frames)


def render_all(episodes_dir: Path, out_dir: Path, *, fps: int, agent: str) -> None:
    for episode_path in episodes_dir.rglob("*.npz"):
        target = out_dir / episode_path.stem
        render_episode(episode_path, target, fps=fps, agent=agent)


def _compose_frame(step: Mapping[str, object], *, agent: str) -> np.ndarray:
    rgb_a = step.get("rgb_a")
    rgb_b = step.get("rgb_b")
    if rgb_a is None and rgb_b is None:
        return np.zeros((48, 48, 3), dtype=np.uint8)
    if agent == "a":
        return _ensure_uint8(rgb_a)
    if agent == "b":
        return _ensure_uint8(rgb_b)
    return np.hstack([_ensure_uint8(rgb_a), _ensure_uint8(rgb_b)])


def _ensure_uint8(frame: object) -> np.ndarray:
    if frame is None:
        return np.zeros((48, 48, 3), dtype=np.uint8)
    array = np.asarray(frame)
    if array.dtype != np.uint8:
        array = np.clip(array, 0, 1)
        array = (array * 255).astype(np.uint8) if array.max() <= 1.0 else array.astype(np.uint8)
    return array


def main(argv: list[str] | None = None) -> None:
    args = parse_args(argv)
    render_all(args.episodes, args.out, fps=args.fps, agent=args.agent)


if __name__ == "__main__":  # pragma: no cover
    main()<|MERGE_RESOLUTION|>--- conflicted
+++ resolved
@@ -1,15 +1,12 @@
 """Script to convert recorded episodes into MP4 videos."""
 
 import argparse
-<<<<<<< HEAD
 import importlib
 from collections.abc import Mapping
 from pathlib import Path
 from typing import Any, cast
-=======
 from collections.abc import Mapping
 from pathlib import Path
->>>>>>> 3e4da6d6
 
 import numpy as np
 
