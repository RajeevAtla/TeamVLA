--- conflicted
+++ resolved
@@ -5,11 +5,7 @@
 from collections.abc import Callable, Sequence
 from dataclasses import dataclass
 from pathlib import Path
-<<<<<<< HEAD
-from typing import TYPE_CHECKING, Any, cast
-=======
 from typing import Any
->>>>>>> 3e4da6d6
 
 import numpy as np
 
